<<<<<<< HEAD
#![allow(unused)]
use std::io;
=======
use std::fmt;
>>>>>>> f78fb27b

use clap::{Parser, ValueEnum};
use config::config_from_env;
use diff::{Difference, Path};
use multidoc::{AdditionalDoc, DocDifference, MissingDoc};
use notify::{RecursiveMode, Watcher};
<<<<<<< HEAD
use tracing_subscriber::{layer::SubscriberExt, util::SubscriberInitExt};
use tui::TuiApp;
=======
use owo_colors::{OwoColorize, Style};
use path::{IgnorePath, Path};
>>>>>>> f78fb27b

mod config;
mod diff;
mod identifier;
mod multidoc;
mod path;
mod prepatch;
mod tui;

#[derive(Default, ValueEnum, Clone, Debug)]
enum Comparison {
    #[default]
    Index,
    Kubernetes,
}

/// Differnece between YAML documents
#[derive(Parser, Debug)]
#[command(version, about, long_about = None)]
struct Args {
    #[arg(long, default_value = "false")]
    interactive: bool,

    /// Use Kubernetes comparison
    #[arg(short = 'k', long, default_value = "false")]
    kubernetes: bool,

    /// Don't show changes for moved elements
    #[arg(short = 'm', long, default_value = "false")]
    ignore_moved: bool,

    /// Don't show changes for moved elements
    #[arg(short, long, value_parser = clap::value_parser!(IgnorePath), value_delimiter = ' ', num_args = 0..)]
    ignore_changes: Vec<IgnorePath>,

    /// Watch the `left` and `right` files for changes and re-run
    #[arg(short = 'w', long, default_value = "false")]
    watch: bool,

    #[clap(short, long, value_delimiter = ' ', num_args = 1..)]
    left: Vec<camino::Utf8PathBuf>,
    #[clap(short, long, value_delimiter = ' ', num_args = 1..)]
    right: Vec<camino::Utf8PathBuf>,
}

struct YamlSource {
    file: camino::Utf8PathBuf,
    yaml: serde_yaml::Value,
}

fn main() -> anyhow::Result<()> {
    let args = Args::parse();

    tracing_subscriber::registry()
        .with(tui_logger::tracing_subscriber_layer())
        .init();

    tui_logger::init_logger(tui_logger::LevelFilter::Trace).expect("Setting up tui_logger");
    tui_logger::set_default_level(tui_logger::LevelFilter::Trace);

    let maybe_config = config_from_env();
    let patches = maybe_config.map(|c| c.prepatches).unwrap_or_default();

    let left = read_and_patch(&args.left, &patches)?;
    let right = read_and_patch(&args.right, &patches)?;

    let comparator = if args.kubernetes {
        Comparison::Kubernetes
    } else {
        Comparison::Index
    };

    let id = match comparator {
        Comparison::Index => identifier::by_index(),
        Comparison::Kubernetes => identifier::kubernetes::gvk(),
    };

    let ctx = multidoc::Context::new_with_doc_identifier(id);

    let diffs = multidoc::diff(&ctx, &left, &right);

<<<<<<< HEAD
    if args.interactive {
        let mut terminal = ratatui::init();
        let app_result = TuiApp::new(diffs).run(&mut terminal);
        ratatui::restore();
    } else {
        render_multidoc_diff(diffs);
=======
    render_multidoc_diff(diffs, args.ignore_moved, &args.ignore_changes);
>>>>>>> f78fb27b

        if args.watch {
            let (tx, rx) = std::sync::mpsc::channel();

            let mut watcher = notify::recommended_watcher(tx)?;
            for p in args.left.clone().into_iter().chain(args.right.clone()) {
                watcher.watch(p.as_std_path(), RecursiveMode::NonRecursive)?;
            }

            for event in rx {
                let _event = event?;
                print!("{esc}[2J{esc}[1;1H", esc = 27 as char);
                let left = read_and_patch(&args.left, &patches)?;
                let right = read_and_patch(&args.right, &patches)?;

                let diffs = multidoc::diff(&ctx, &left, &right);

<<<<<<< HEAD
                render_multidoc_diff(diffs);
            }
=======
            render_multidoc_diff(diffs, args.ignore_moved, &args.ignore_changes);
>>>>>>> f78fb27b
        }
    }

    Ok(())
}

fn read_and_patch(
    paths: &[camino::Utf8PathBuf],
    patches: &[prepatch::PrePatch],
) -> anyhow::Result<Vec<YamlSource>> {
    use serde::Deserialize;

    let mut docs = Vec::new();
    for p in paths {
        let f = std::fs::File::open(p)?;
        for document in serde_yaml::Deserializer::from_reader(f) {
            let v = serde_yaml::Value::deserialize(document)?;
            docs.push(YamlSource {
                file: p.clone(),
                yaml: v,
            });
        }
    }
    for patch in patches {
        let _err = patch.apply_to(&mut docs);
    }

    Ok(docs)
}

pub fn render_multidoc_diff(
    differences: Vec<DocDifference>,
    ignore_moved: bool,
    ignore: &[IgnorePath],
) {
    use owo_colors::OwoColorize;

    if differences.is_empty() {
        println!("No differences found")
    }

    for d in differences {
        match d {
            DocDifference::Addition(AdditionalDoc { key, .. }) => {
                let key = indent::indent_all_by(4, key.to_string());
                println!("{m}", m = "Additional document:".green());
                println!("{key}");
            }
            DocDifference::Missing(MissingDoc { key, .. }) => {
                let key = indent::indent_all_by(4, key.to_string());
                println!("{m}", m = "Missing document:".red());
                println!("{key}");
            }
            DocDifference::Changed {
                key, differences, ..
            } => {
                let differences: Vec<_> = differences
                    .into_iter()
                    .filter(|diff| {
                        !ignore
                            .iter()
                            .any(|path_match| path_match.matches(diff.path()))
                    })
                    .collect();

                let differences = if !ignore_moved {
                    differences
                } else {
                    differences
                        .into_iter()
                        .filter(|diff| !matches!(diff, Difference::Moved { .. }))
                        .collect()
                };

                let key = indent::indent_all_by(4, key.to_string());
                println!("Changed document:");
                println!("{key}");
                render(differences);
            }
        }
    }
}

pub fn render(differences: Vec<Difference>) {
    use owo_colors::OwoColorize;
    for d in differences {
        match d {
            Difference::Added { path, value } => {
                println!("Added: {p}:", p = path.jq_like().bold());
                let added_yaml = indent::indent_all_by(4, serde_yaml::to_string(&value).unwrap());

                println!("{a}", a = added_yaml.green());
            }
            Difference::Removed { path, value } => {
                println!("Removed: {p}:", p = path.jq_like().bold());
                let removed_yaml = indent::indent_all_by(4, serde_yaml::to_string(&value).unwrap());
                println!("{r}", r = removed_yaml.red());
            }
            Difference::Changed { path, left, right } => {
                println!("Changed: {p}:", p = path.jq_like().bold());

                match (left, right) {
                    (serde_yaml::Value::String(left), serde_yaml::Value::String(right)) => {
                        render_string_diff(&left, &right)
                    }
                    (left, right) => {
                        let left = indent::indent_all_by(4, serde_yaml::to_string(&left).unwrap());
                        let right =
                            indent::indent_all_by(4, serde_yaml::to_string(&right).unwrap());

                        print!("{r}", r = left.green());
                        print!("{r}", r = right.red());
                    }
                }
            }
            Difference::Moved {
                original_path,
                new_path,
            } => {
                println!(
                    "Moved: from {p} to {q}:",
                    p = original_path.jq_like().yellow(),
                    q = new_path.jq_like().yellow()
                );
            }
        }
        println!()
    }
}

fn render_string_diff(left: &str, right: &str) {
    let diff = similar::TextDiff::from_lines(left, right);

    for (idx, group) in diff.grouped_ops(2).iter().enumerate() {
        if idx > 0 {
            println!("{:┈^1$}", "┈", 80);
        }
        for op in group {
            for change in diff.iter_inline_changes(op) {
                let (sign, emphasis_style) = match change.tag() {
                    similar::ChangeTag::Delete => ("-", Style::new().red()),
                    similar::ChangeTag::Insert => ("+", Style::new().green()),
                    similar::ChangeTag::Equal => (" ", Style::new().dimmed()),
                };
                print!(
                    "{}{} {}│  ",
                    Line(change.old_index()).to_string().dimmed(),
                    Line(change.new_index()).to_string().dimmed(),
                    sign.style(emphasis_style).bold(),
                );
                for (emphasized, value) in change.iter_strings_lossy() {
                    if emphasized {
                        print!("{}", value.style(emphasis_style.underline()));
                    } else {
                        print!("{}", value);
                    }
                }
                if change.missing_newline() {
                    println!();
                }
            }
        }
    }
}

struct Line(Option<usize>);

impl fmt::Display for Line {
    fn fmt(&self, f: &mut fmt::Formatter) -> fmt::Result {
        match self.0 {
            None => write!(f, "   "),
            Some(idx) => write!(f, "{:<3}", idx + 1),
        }
    }
}<|MERGE_RESOLUTION|>--- conflicted
+++ resolved
@@ -1,22 +1,17 @@
-<<<<<<< HEAD
 #![allow(unused)]
 use std::io;
-=======
+
 use std::fmt;
->>>>>>> f78fb27b
 
 use clap::{Parser, ValueEnum};
 use config::config_from_env;
 use diff::{Difference, Path};
 use multidoc::{AdditionalDoc, DocDifference, MissingDoc};
 use notify::{RecursiveMode, Watcher};
-<<<<<<< HEAD
 use tracing_subscriber::{layer::SubscriberExt, util::SubscriberInitExt};
 use tui::TuiApp;
-=======
 use owo_colors::{OwoColorize, Style};
 use path::{IgnorePath, Path};
->>>>>>> f78fb27b
 
 mod config;
 mod diff;
@@ -98,16 +93,12 @@
 
     let diffs = multidoc::diff(&ctx, &left, &right);
 
-<<<<<<< HEAD
     if args.interactive {
         let mut terminal = ratatui::init();
         let app_result = TuiApp::new(diffs).run(&mut terminal);
         ratatui::restore();
     } else {
-        render_multidoc_diff(diffs);
-=======
-    render_multidoc_diff(diffs, args.ignore_moved, &args.ignore_changes);
->>>>>>> f78fb27b
+        render_multidoc_diff(diffs, args.ignore_moved, &args.ignore_changes);
 
         if args.watch {
             let (tx, rx) = std::sync::mpsc::channel();
@@ -125,12 +116,8 @@
 
                 let diffs = multidoc::diff(&ctx, &left, &right);
 
-<<<<<<< HEAD
-                render_multidoc_diff(diffs);
-            }
-=======
-            render_multidoc_diff(diffs, args.ignore_moved, &args.ignore_changes);
->>>>>>> f78fb27b
+                render_multidoc_diff(diffs, args.ignore_moved, &args.ignore_changes);
+            }
         }
     }
 
